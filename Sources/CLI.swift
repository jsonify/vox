--- conflicted
+++ resolved
@@ -34,8 +34,7 @@
 
     @Flag(help: "Include timestamps in output")
     var timestamps = false
-<<<<<<< HEAD
-
+  
     @Flag(help: "Include speaker IDs in output")
     var speakers = false
 
@@ -51,24 +50,6 @@
     @Option(help: "Line width for text wrapping (default: 80)")
     var lineWidth: Int = 80
 
-=======
-    
-    @Flag(help: "Include speaker IDs in output")
-    var speakers = false
-    
-    @Flag(help: "Include confidence scores in output")
-    var confidence = false
-    
-    @Flag(help: "Use detailed text format with metadata")
-    var detailed = false
-    
-    @Option(help: "Paragraph break threshold in seconds (default: 2.0)")
-    var paragraphBreak: Double = 2.0
-    
-    @Option(help: "Line width for text wrapping (default: 80)")
-    var lineWidth: Int = 80
-    
->>>>>>> d3add7b6
     func run() throws {
         // TEMP DEBUG: Progressive debug to find crash point
         fputs("DEBUG: Entered run() method\n", stderr)
@@ -268,11 +249,7 @@
 
         do {
             let formatter = OutputFormatter()
-<<<<<<< HEAD
-
-=======
-            
->>>>>>> d3add7b6
+
             // Configure formatting options based on CLI flags
             if format == .txt {
                 let textOptions = TextFormattingOptions(
@@ -285,33 +262,20 @@
                     confidenceThreshold: 0.7,
                     lineWidth: lineWidth
                 )
-<<<<<<< HEAD
 
                 // Use detailed format if requested
                 let content = detailed ?
                     formatter.formatAsDetailedText(result, options: textOptions) :
                     formatter.formatAsEnhancedText(result, options: textOptions)
 
-=======
-                
-                // Use detailed format if requested
-                let content = detailed ? 
-                    formatter.formatAsDetailedText(result, options: textOptions) :
-                    formatter.formatAsEnhancedText(result, options: textOptions)
-                
->>>>>>> d3add7b6
                 try content.write(toFile: outputPath, atomically: true, encoding: .utf8)
             } else {
                 // Use standard formatting for SRT and JSON
                 try formatter.saveTranscriptionResult(result, to: outputPath, format: format)
             }
-<<<<<<< HEAD
 
             Logger.shared.info("✓ Output saved to: \(outputPath)", component: "CLI")
-=======
-            
-            print("✓ Output saved to: \(outputPath)") // swiftlint:disable:this no_print
->>>>>>> d3add7b6
+
         } catch {
             Logger.shared.error("Failed to save output: \(error.localizedDescription)", component: "CLI")
             Logger.shared.error("❌ Failed to save output: \(error.localizedDescription)", component: "CLI")
