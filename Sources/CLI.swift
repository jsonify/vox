--- conflicted
+++ resolved
@@ -184,31 +184,6 @@
         
         Logger.shared.info("Language preferences: \(preferredLanguages.joined(separator: ", "))", component: "CLI")
         
-<<<<<<< HEAD
-        let semaphore = DispatchSemaphore(value: 0)
-        var transcriptionError: Error?
-        var transcriptionResult: TranscriptionResult?
-        
-        Task {
-            do {
-                if forceCloud {
-                    // swiftlint:disable:next todo
-                    // FIXME: Implement cloud transcription
-                    Logger.shared.warn("Cloud transcription not yet implemented", component: "CLI")
-                    throw VoxError.transcriptionFailed("Cloud transcription not yet implemented")
-                } else {
-                    // Use native transcription with language detection
-                    let speechTranscriber = try SpeechTranscriber()
-                    transcriptionResult = try await speechTranscriber.transcribeWithLanguageDetection(
-                        audioFile: audioFile,
-                        preferredLanguages: preferredLanguages,
-                        progressCallback: { progressReport in
-                            self.displayProgress(progressReport)
-                        })
-                }
-            } catch {
-                transcriptionError = error
-=======
         let transcriptionResult = try transcribeAudioWithAsyncFunction(audioFile: audioFile, preferredLanguages: preferredLanguages)
         
         displayTranscriptionResult(transcriptionResult)
@@ -249,31 +224,13 @@
                 resultBox.setValue(value)
             } catch {
                 resultBox.setError(error)
->>>>>>> d4f367d7
             }
             semaphore.signal()
         }
         
         semaphore.wait()
         
-<<<<<<< HEAD
-        if let error = transcriptionError {
-            throw error
-        }
-        
-        guard let result = transcriptionResult else {
-            throw VoxError.transcriptionFailed("Transcription returned no result")
-        }
-        
-        displayTranscriptionResult(result)
-        
-        // Save output if requested
-        if let outputPath = output {
-            try saveTranscriptionResult(result, to: outputPath)
-        }
-=======
         return try resultBox.getResult()
->>>>>>> d4f367d7
     }
     
     private func buildLanguagePreferences() -> [String] {
